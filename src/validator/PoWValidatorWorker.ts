<<<<<<< HEAD
import { parentPort } from "worker_threads";
=======
import assert from 'node:assert';
import { getScrypt, getScryptReadyPromise, Scrypt } from "../../libs/scrypt_wasm";
import { MessagePort } from "worker_threads";
>>>>>>> cce62030
import { base64ToHex } from "../utils/ConvertHelpers";
import { IPoWValidatorValidateRequest } from "./IPoWValidator";
import { IPoWArgon2Params, IPoWCryptoNightParams, IPoWSCryptParams, PoWCryptoParams, PoWHashAlgo } from "../common/FaucetConfig";

export type PoWHashFn = (nonceHex: string, preimgHex: string, params: PoWCryptoParams) => string;

export class PoWValidatorWorker {
<<<<<<< HEAD
  private hashFn: {[algo: string]: Promise<PoWHashFn>} = {};
  private difficultyMasks: {[difficulty: number]: string} = {};
  
  public constructor() {
    parentPort.on("message", (evt) => this.onControlMessage(evt));
    parentPort.postMessage({ action: "init" });
  }

  private getHashFn(algo: PoWHashAlgo): Promise<PoWHashFn> {
    let algoKey = algo.toString();
    if(this.hashFn[algoKey])
      return this.hashFn[algoKey];
    else
      return this.hashFn[algoKey] = this.initHashFn(algo);
  }

  private async initHashFn(algo: PoWHashAlgo): Promise<PoWHashFn> {
    let hashFn: PoWHashFn;
    switch(algo) {
      case PoWHashAlgo.SCRYPT:
        hashFn = await (async () => {
          let module = await import("../../libs/scrypt_wasm");
          await module.getScryptReadyPromise();
          let scrypt = module.getScrypt();
          return (nonce, preimg, params: IPoWSCryptParams) => {
            return scrypt(nonce, preimg, params.cpuAndMemory, params.blockSize, params.parallelization, params.keyLength);
          };
        })();
        break;
      case PoWHashAlgo.CRYPTONIGHT:
        hashFn = await (async () => {
          let module = await import("../../libs/cryptonight_wasm");
          await module.getCryptoNightReadyPromise();
          let cryptonight = module.getCryptoNight();
          return (nonce, preimg, params: IPoWCryptoNightParams) => {
            return cryptonight(preimg + nonce, params.algo, params.variant, params.height);
          };
        })();
        break;
      case PoWHashAlgo.ARGON2:
        hashFn = await (async () => {
          let module = await import("../../libs/argon2_wasm");
          await module.getArgon2ReadyPromise();
          let argon2 = module.getArgon2();
          return (nonce, preimg, params: IPoWArgon2Params) => {
            return argon2(nonce, preimg, params.keyLength, params.timeCost, params.memoryCost, params.parallelization, params.type, params.version);
          };
        })();
        break;
    }
    return hashFn;
=======
  private scrypt: Scrypt;
  private port: MessagePort;
  private difficultyMasks: {[difficulty: number]: string} = {};
  
  public constructor(port: MessagePort) {
    this.port = port;
    this.port.on("message", (evt) => this.onControlMessage(evt));
    getScryptReadyPromise().then(() => {
      this.scrypt = getScrypt();
      this.port.postMessage({ action: "init" });
    });
>>>>>>> cce62030
  }
  
  private onControlMessage(msg: any) {
    assert.equal(msg && (typeof msg === "object"), true);

    //console.log(evt);
    
    switch(msg.action) {
      case "validate":
        this.onCtrlValidate(msg.data);
        break;
    }
  }

  private getDifficultyMask(difficulty: number) {
    let byteCount = Math.floor(difficulty / 8) + 1;
    let bitCount = difficulty - ((byteCount-1)*8);
    let maxValue = Math.pow(2, 8 - bitCount);

    let mask = maxValue.toString(16);
    while(mask.length < byteCount * 2) {
      mask = "0" + mask;
    }

    return mask;
  }

  private async onCtrlValidate(req: IPoWValidatorValidateRequest) {
    let hashFn = await this.getHashFn(req.algo);
    let preimg = base64ToHex(req.preimage);

    let dmask = this.difficultyMasks[req.params.difficulty];
    if(!dmask)
      dmask = this.difficultyMasks[req.params.difficulty] = this.getDifficultyMask(req.params.difficulty);

    let isValid = (req.nonces.length > 0);
    for(var i = 0; i < req.nonces.length && isValid; i++) {
      let nonceHex = req.nonces[i].toString(16);
      if(nonceHex.length < 16) {
        nonceHex = "0000000000000000".substring(0, 16 - nonceHex.length) + nonceHex;
      }

      let hashHex = hashFn(
        nonceHex, 
        preimg, 
        req.params
      );
      let startOfHash = hashHex.substring(0, dmask.length);
      if(!(startOfHash <= dmask)) {
        isValid = false;
      }
    }

    this.port.postMessage({
      action: "validated", 
      data: {
        shareId: req.shareId,
        isValid: isValid
      }
    });
  }

  

}<|MERGE_RESOLUTION|>--- conflicted
+++ resolved
@@ -1,10 +1,6 @@
-<<<<<<< HEAD
-import { parentPort } from "worker_threads";
-=======
 import assert from 'node:assert';
 import { getScrypt, getScryptReadyPromise, Scrypt } from "../../libs/scrypt_wasm";
 import { MessagePort } from "worker_threads";
->>>>>>> cce62030
 import { base64ToHex } from "../utils/ConvertHelpers";
 import { IPoWValidatorValidateRequest } from "./IPoWValidator";
 import { IPoWArgon2Params, IPoWCryptoNightParams, IPoWSCryptParams, PoWCryptoParams, PoWHashAlgo } from "../common/FaucetConfig";
@@ -12,13 +8,17 @@
 export type PoWHashFn = (nonceHex: string, preimgHex: string, params: PoWCryptoParams) => string;
 
 export class PoWValidatorWorker {
-<<<<<<< HEAD
   private hashFn: {[algo: string]: Promise<PoWHashFn>} = {};
+  private port: MessagePort;
   private difficultyMasks: {[difficulty: number]: string} = {};
   
-  public constructor() {
-    parentPort.on("message", (evt) => this.onControlMessage(evt));
-    parentPort.postMessage({ action: "init" });
+  public constructor(port: MessagePort) {
+    this.port = port;
+    this.port.on("message", (evt) => this.onControlMessage(evt));
+    getScryptReadyPromise().then(() => {
+      this.scrypt = getScrypt();
+      this.port.postMessage({ action: "init" });
+    });
   }
 
   private getHashFn(algo: PoWHashAlgo): Promise<PoWHashFn> {
@@ -64,19 +64,6 @@
         break;
     }
     return hashFn;
-=======
-  private scrypt: Scrypt;
-  private port: MessagePort;
-  private difficultyMasks: {[difficulty: number]: string} = {};
-  
-  public constructor(port: MessagePort) {
-    this.port = port;
-    this.port.on("message", (evt) => this.onControlMessage(evt));
-    getScryptReadyPromise().then(() => {
-      this.scrypt = getScrypt();
-      this.port.postMessage({ action: "init" });
-    });
->>>>>>> cce62030
   }
   
   private onControlMessage(msg: any) {
