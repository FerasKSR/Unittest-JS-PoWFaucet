--- conflicted
+++ resolved
@@ -1,11 +1,6 @@
 import { TypedEmitter } from 'tiny-typed-emitter';
-<<<<<<< HEAD
 import { getPoWParamsStr } from '../utils/PoWParamsHelper';
 import { PoWHashAlgo, PoWParams } from "./IFaucetConfig";
-import { PoWClient } from "./PoWClient";
-=======
-import { IPoWParams } from "./IFaucetConfig";
->>>>>>> 6a77866b
 import { PoWSession } from "./PoWSession";
 import { PoWTime } from './PoWTime';
 
@@ -95,17 +90,11 @@
   }
 
   public stopMiner() {
-<<<<<<< HEAD
     this.stopAllWorker();
-=======
-    while(this.workers.length > 0) {
-      this.stopWorker();
-    }
     if(this.verifyWorker) {
       this.verifyWorker.worker.terminate();
       this.verifyWorker = null;
     }
->>>>>>> 6a77866b
   }
 
   public setPoWParams(params: PoWParams, nonceCount: number) {
@@ -120,36 +109,25 @@
     this.options.powParams = params;
     this.nonceQueue = [];
 
-<<<<<<< HEAD
     if(needRestart) {
       this.stopAllWorker();
       this.startStopWorkers();
     }
     else {
       // forward to workers
+      if(this.verifyWorker) {
+        this.verifyWorker.worker.postMessage({
+          action: "setParams",
+          data: params
+        });
+      }
       this.workers.forEach((worker) => {
         if(!worker.ready)
           return;
-        
         worker.worker.postMessage({
           action: "setParams",
           data: params
         });
-=======
-    // forward to workers
-    if(this.verifyWorker) {
-      this.verifyWorker.worker.postMessage({
-        action: "setParams",
-        data: params
-      });
-    }
-    this.workers.forEach((worker) => {
-      if(!worker.ready)
-        return;
-      worker.worker.postMessage({
-        action: "setParams",
-        data: params
->>>>>>> 6a77866b
       });
     }
   }
@@ -197,15 +175,11 @@
     }
   }
 
-<<<<<<< HEAD
-  private startWorker() {
+  private startWorker(): IPoWMinerWorker {
     let workerSrc = this.options.workerSrc[this.options.powParams.a];
     if(!workerSrc)
       throw "No worker src for '" + this.options.powParams.a + "' algorithm";
     
-=======
-  private startWorker(): IPoWMinerWorker {
->>>>>>> 6a77866b
     let worker: IPoWMinerWorker = {
       id: this.workers.length,
       worker: new Worker(workerSrc),
